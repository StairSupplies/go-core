--- conflicted
+++ resolved
@@ -53,20 +53,12 @@
 // These defaults provide a balance of functionality and performance.
 func DefaultOptions() Options {
 	return Options{
-<<<<<<< HEAD
-		EnableLogging:   true,
-		EnableRecovery:  true,
-		EnableRequestID: true,
-		EnableTimeout:   true,
-		TimeoutDuration: 60 * time.Second,
-=======
 		EnableLogging:     true,
 		EnableRecovery:    true,
 		EnableRequestID:   true,
 		EnableTimeout:     true,
 		EnableHealthcheck: true,
 		TimeoutDuration:   60 * time.Second,
->>>>>>> e4e556fb
 		LoggerOptions: LoggerOptions{
 			LogRequestHeaders:  false,
 			LogResponseHeaders: false,
@@ -104,8 +96,6 @@
 		r.Use(middleware.Timeout(options.TimeoutDuration))
 	}
 
-<<<<<<< HEAD
-=======
 	if options.EnableHealthcheck {
 		r.Get("/healthz", func(w http.ResponseWriter, r *http.Request) {
 			w.WriteHeader(http.StatusOK)
@@ -113,7 +103,6 @@
 		})
 	}
 
->>>>>>> e4e556fb
 	return &Router{
 		Router:  r,
 		options: options,
@@ -151,8 +140,6 @@
 		subRouter.Use(middleware.Timeout(r.options.TimeoutDuration))
 	}
 
-<<<<<<< HEAD
-=======
 	if r.options.EnableHealthcheck {
 		r.Get("/healthz", func(w http.ResponseWriter, r *http.Request) {
 			w.WriteHeader(http.StatusOK)
@@ -160,7 +147,6 @@
 		})
 	}
 
->>>>>>> e4e556fb
 	fn(subRouter)
 	return subRouter
 }
